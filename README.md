--- conflicted
+++ resolved
@@ -181,14 +181,10 @@
 * `timeout` - timeout in ms for produce request
 * `clientId` - ID of this client, defaults to 'no-kafka-client'
 * `connectionString` - comma delimited list of initial brokers list, defaults to '127.0.0.1:9092'
-<<<<<<< HEAD
-* `partitioner` - Class instance used to determine topic partition for message. If message already specifies a partition, the partitioner won't be used. The partitioner must inherit from [`Kafka.DefaultPartitioner`](lib/assignment/partitioners/default.js). The `partition` method receives 3 arguments: the topic name, an array with topic partitions, and the message (useful to partition by key, etc.). `partition` can be sync or async (return a Promise).
-=======
 * `reconnectionDelay` - controls optionally progressive delay between reconnection attempts in case of network error:
   * `min` - minimum delay, used as increment value for next attempts, defaults to 1000ms
   * `max` - maximum delay value, defaults to 1000ms
-* `partitioner` - function used to determine topic partition for message. If message already specifies a partition, the partitioner won't be used. The partitioner function receives 3 arguments: the topic name, an array with topic partitions, and the message (useful to partition by key, etc.). `partitioner` can be sync or async (return a Promise).
->>>>>>> 1ff7556e
+* `partitioner` - Class instance used to determine topic partition for message. If message already specifies a partition, the partitioner won't be used. The partitioner must inherit from [`Kafka.DefaultPartitioner`](lib/assignment/partitioners/default.js). The `partition` method receives 3 arguments: the topic name, an array with topic partitions, and the message (useful to partition by key, etc.). `partition` can be sync or async (return a Promise).
 * `retries` - controls number of attempts at delay between them when produce request fails
   * `attempts` - number of total attempts to send the message, defaults to 3
   * `delay` - controls delay between retries, the delay is progressive and incrememented with each attempt with `min` value steps up to but not exceeding `max` value
@@ -485,7 +481,6 @@
 
 All network errors are handled by the library: producer will retry sending failed messages for configured amount of times, simple consumer and group consumer will try to reconnect to failed host, update metadata as needed as so on.
 
-<<<<<<< HEAD
 ### SSL
 To connect to Kafka with [SSL endpoint enabled](http://kafka.apache.org/090/documentation.html#security_ssl) specify SSL certificate and key file options:
 
@@ -506,10 +501,9 @@
 ```bash
 KAFKA_URL=kafka://127.0.0.1:9093 KAFKA_CLIENT_CERT=./test/ssl/client.crt KAFKA_CLIENT_CERT_KEY=./test/ssl/client.key node producer.js
 ```
-=======
+
 ### Reconnection delay
 In case of network error which prevents further operations __no-kafka__ will try to reconnect to Kafka brokers in a endless loop with the optionally progressive delay which can be configured with `reconnectionDelay` option.
->>>>>>> 1ff7556e
 
 ## Logging
 
