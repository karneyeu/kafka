{
  "name": "no-kafka",
  "description": "Apache Kafka 0.9 client for Node.JS",
  "homepage": "http://github.com/oleksiyk/kafka",
  "author": {
    "name": "Oleksiy Krivoshey",
    "email": "oleksiyk@gmail.com"
  },
  "version": "2.8.1",
  "main": "./lib/index.js",
  "keywords": [
    "kafka"
  ],
  "dependencies": {
    "bin-protocol": "^3.0.2",
    "bluebird": "^3.3.3",
    "buffer-crc32": "^0.2.5",
    "hashring": "~=3.2.0",
    "lodash": "^4.5.0",
    "murmur-hash-js": "^1.0.0",
    "nice-simple-logger": "^1.0.1",
<<<<<<< HEAD
    "snappy": "^5.0.0",
=======
    "hashring": "^3.2.0",
>>>>>>> b3c47be2
    "wrr-pool": "^1.0.3"
  },
  "devDependencies": {
    "chai": "^3.5.0",
    "chai-as-promised": "^5.2.0",
    "eslint": "^2.2.0",
    "eslint-config-magictoolbox": "^0.0.2",
    "istanbul": "^0.4.2",
    "mocha": "^2.4.5",
    "sinon": "^1.4.0",
    "sinon-chai": "^2.8.0",
    "snappy": "^5.0.0"
  },
  "bugs": {
    "url": "https://github.com/oleksiyk/kafka/issues"
  },
  "scripts": {
    "coverage": "istanbul check-coverage --statement 85 --branch 70 --function 85",
    "eslint": "eslint .",
    "posttest": "npm run coverage",
    "pretest": "npm run eslint",
    "test": "istanbul cover --report lcov --report text --report html ./node_modules/mocha/bin/_mocha \"test/**/*.js\""
  },
  "repository": {
    "type": "git",
    "url": "https://github.com/oleksiyk/kafka.git"
  },
  "readmeFilename": "README.md",
  "license": "MIT"
}<|MERGE_RESOLUTION|>--- conflicted
+++ resolved
@@ -19,11 +19,7 @@
     "lodash": "^4.5.0",
     "murmur-hash-js": "^1.0.0",
     "nice-simple-logger": "^1.0.1",
-<<<<<<< HEAD
-    "snappy": "^5.0.0",
-=======
     "hashring": "^3.2.0",
->>>>>>> b3c47be2
     "wrr-pool": "^1.0.3"
   },
   "devDependencies": {
