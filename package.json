{
  "name": "no-kafka",
  "description": "Apache Kafka 0.9 client for Node.JS",
  "homepage": "http://github.com/oleksiyk/kafka",
  "author": {
    "name": "Oleksiy Krivoshey",
    "email": "oleksiyk@gmail.com"
  },
  "version": "2.4.1",
  "main": "./lib/index.js",
  "keywords": [
    "kafka"
  ],
  "dependencies": {
    "bin-protocol": "^3.0.0",
<<<<<<< HEAD
    "bluebird": "^3.3.3",
    "buffer-crc32": "~=0.2.5",
    "hashring": "~=3.2.0",
    "lodash": "^4.5.0",
    "murmur-hash-js": "^1.0.0",
    "nice-simple-logger": "^1.0.1",
    "snappy": "^4.1.2",
    "wrr-pool": "^1.0.3"
=======
    "buffer-crc32": "^0.2.5",
    "nice-simple-logger": "^1.0.1",
    "hashring": "^3.2.0",
    "wrr-pool": "^1.0.3",
    "snappy": "^5.0.0"
>>>>>>> e9465eab
  },
  "devDependencies": {
    "chai": "^3.5.0",
    "chai-as-promised": "^5.2.0",
    "eslint": "^2.2.0",
    "eslint-config-magictoolbox": "^0.0.2",
    "istanbul": "^0.4.2",
    "mocha": "^2.4.5",
    "sinon": "^1.4.0",
    "sinon-chai": "^2.8.0"
  },
  "bugs": {
    "url": "https://github.com/oleksiyk/kafka/issues"
  },
  "scripts": {
    "test": "make"
  },
  "repository": {
    "type": "git",
    "url": "https://github.com/oleksiyk/kafka.git"
  },
  "readmeFilename": "README.md",
  "license": "MIT"
}<|MERGE_RESOLUTION|>--- conflicted
+++ resolved
@@ -13,22 +13,14 @@
   ],
   "dependencies": {
     "bin-protocol": "^3.0.0",
-<<<<<<< HEAD
     "bluebird": "^3.3.3",
     "buffer-crc32": "~=0.2.5",
     "hashring": "~=3.2.0",
     "lodash": "^4.5.0",
     "murmur-hash-js": "^1.0.0",
     "nice-simple-logger": "^1.0.1",
-    "snappy": "^4.1.2",
+    "snappy": "^5.0.0",
     "wrr-pool": "^1.0.3"
-=======
-    "buffer-crc32": "^0.2.5",
-    "nice-simple-logger": "^1.0.1",
-    "hashring": "^3.2.0",
-    "wrr-pool": "^1.0.3",
-    "snappy": "^5.0.0"
->>>>>>> e9465eab
   },
   "devDependencies": {
     "chai": "^3.5.0",
