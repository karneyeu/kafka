{
  "name": "no-kafka",
  "description": "Apache Kafka 0.9 client for Node.JS",
  "homepage": "http://github.com/oleksiyk/kafka",
  "author": {
    "name": "Oleksiy Krivoshey",
    "email": "oleksiyk@gmail.com"
  },
  "version": "2.5.5",
  "main": "./lib/index.js",
  "keywords": [
    "kafka"
  ],
  "dependencies": {
    "bin-protocol": "^3.0.0",
    "bluebird": "^3.3.3",
    "buffer-crc32": "~=0.2.5",
    "hashring": "~=3.2.0",
    "lodash": "^4.5.0",
<<<<<<< HEAD
    "murmur-hash-js": "^1.0.0",
=======
    "bin-protocol": "^3.0.2",
    "buffer-crc32": "^0.2.5",
>>>>>>> bfb2a876
    "nice-simple-logger": "^1.0.1",
    "snappy": "^5.0.0",
    "wrr-pool": "^1.0.3"
  },
  "devDependencies": {
    "chai": "^3.5.0",
    "chai-as-promised": "^5.2.0",
    "eslint": "^2.2.0",
    "eslint-config-magictoolbox": "^0.0.2",
    "istanbul": "^0.4.2",
    "mocha": "^2.4.5",
    "sinon": "^1.4.0",
    "sinon-chai": "^2.8.0"
  },
  "bugs": {
    "url": "https://github.com/oleksiyk/kafka/issues"
  },
  "scripts": {
    "test": "make"
  },
  "repository": {
    "type": "git",
    "url": "https://github.com/oleksiyk/kafka.git"
  },
  "readmeFilename": "README.md",
  "license": "MIT"
}<|MERGE_RESOLUTION|>--- conflicted
+++ resolved
@@ -12,17 +12,12 @@
     "kafka"
   ],
   "dependencies": {
-    "bin-protocol": "^3.0.0",
+    "bin-protocol": "^3.0.2",
     "bluebird": "^3.3.3",
-    "buffer-crc32": "~=0.2.5",
+    "buffer-crc32": "^0.2.5",
     "hashring": "~=3.2.0",
     "lodash": "^4.5.0",
-<<<<<<< HEAD
     "murmur-hash-js": "^1.0.0",
-=======
-    "bin-protocol": "^3.0.2",
-    "buffer-crc32": "^0.2.5",
->>>>>>> bfb2a876
     "nice-simple-logger": "^1.0.1",
     "snappy": "^5.0.0",
     "wrr-pool": "^1.0.3"
