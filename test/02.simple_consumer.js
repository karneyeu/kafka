'use strict';

/* global describe, it, before, sinon, after  */

// kafka-topics.sh --zookeeper 127.0.0.1:2181/kafka0.9 --create --topic kafka-test-topic --partitions 3 --replication-factor 1

var Promise = require('bluebird');
var Kafka   = require('../lib/index');
var _       = require('lodash');

var producer = new Kafka.Producer({ requiredAcks: 1, clientId: 'producer' });
var consumer = new Kafka.SimpleConsumer({ idleTimeout: 100, clientId: 'simple-consumer' });

var dataHandlerSpy = sinon.spy(function () {});

var maxBytesTestMessagesSize;

describe('SimpleConsumer', function () {
    before(function () {
        return Promise.all([
            producer.init(),
            consumer.init()
        ]);
    });

    after(function () {
        return Promise.all([
            producer.end(),
            consumer.end()
        ]);
    });

    it('required methods', function () {
        return consumer.should
            .respondTo('init')
            .respondTo('subscribe')
            .respondTo('offset')
            .respondTo('unsubscribe')
            .respondTo('commitOffset')
            .respondTo('fetchOffset')
            .respondTo('end');
    });

    it('should receive new messages', function () {
        return consumer.subscribe('kafka-test-topic', 0, dataHandlerSpy).then(function () {
            return producer.send({
                topic: 'kafka-test-topic',
                partition: 0,
                message: { value: 'p00' }
            });
        })
<<<<<<< HEAD
        .delay(200)
=======
        .delay(500)
>>>>>>> ddb30453
        .then(function () {
            /* jshint expr: true */
            dataHandlerSpy.should.have.been.called; // eslint-disable-line
            dataHandlerSpy.lastCall.args[0].should.be.an('array').and.have.length(1);
            dataHandlerSpy.lastCall.args[1].should.be.a('string');
            dataHandlerSpy.lastCall.args[1].should.be.eql('kafka-test-topic');
            dataHandlerSpy.lastCall.args[2].should.be.a('number');
            dataHandlerSpy.lastCall.args[2].should.be.eql(0);
            dataHandlerSpy.lastCall.args[3].should.be.a('number');

            dataHandlerSpy.lastCall.args[0][0].should.be.an('object');
            dataHandlerSpy.lastCall.args[0][0].should.have.property('message').that.is.an('object');
            dataHandlerSpy.lastCall.args[0][0].message.should.have.property('value');
            dataHandlerSpy.lastCall.args[0][0].message.value.toString('utf8').should.be.eql('p00');
        });
    });

    it('should receive new keyed messages', function () {
        dataHandlerSpy.reset();
        return producer.send({
            topic: 'kafka-test-topic',
            partition: 0,
            message: {
                key: 'test-key-p00',
                value: 'p00'
            }
        })
<<<<<<< HEAD
        .delay(200)
=======
        .delay(500)
>>>>>>> ddb30453
        .then(function () {
            /* jshint expr: true */
            dataHandlerSpy.should.have.been.called; // eslint-disable-line
            dataHandlerSpy.lastCall.args[0].should.be.an('array').and.have.length(1);
            dataHandlerSpy.lastCall.args[1].should.be.a('string');
            dataHandlerSpy.lastCall.args[1].should.be.eql('kafka-test-topic');
            dataHandlerSpy.lastCall.args[2].should.be.a('number');
            dataHandlerSpy.lastCall.args[2].should.be.eql(0);
            dataHandlerSpy.lastCall.args[3].should.be.a('number');

            dataHandlerSpy.lastCall.args[0][0].should.be.an('object');
            dataHandlerSpy.lastCall.args[0][0].should.have.property('message').that.is.an('object');
            dataHandlerSpy.lastCall.args[0][0].message.should.have.property('key');
            dataHandlerSpy.lastCall.args[0][0].message.key.toString().should.be.eql('test-key-p00');
            dataHandlerSpy.lastCall.args[0][0].message.should.have.property('value');
            dataHandlerSpy.lastCall.args[0][0].message.value.toString('utf8').should.be.eql('p00');
        });
    });

    it('should correctly encode/decode utf8 string message value', function () {
        dataHandlerSpy.reset();
        return producer.send({
            topic: 'kafka-test-topic',
            partition: 0,
            message: { value: '人人生而自由，在尊嚴和權利上一律平等。' }
        })
<<<<<<< HEAD
        .delay(200)
=======
        .delay(500)
>>>>>>> ddb30453
        .then(function () {
            /* jshint expr: true */
            dataHandlerSpy.should.have.been.called; // eslint-disable-line
            dataHandlerSpy.lastCall.args[0].should.be.an('array').and.have.length(1);
            dataHandlerSpy.lastCall.args[1].should.be.a('string');
            dataHandlerSpy.lastCall.args[1].should.be.eql('kafka-test-topic');
            dataHandlerSpy.lastCall.args[2].should.be.a('number');
            dataHandlerSpy.lastCall.args[2].should.be.eql(0);

            dataHandlerSpy.lastCall.args[0][0].should.be.an('object');
            dataHandlerSpy.lastCall.args[0][0].should.have.property('message').that.is.an('object');
            dataHandlerSpy.lastCall.args[0][0].message.should.have.property('value');
            dataHandlerSpy.lastCall.args[0][0].message.value.toString('utf8').should.be.eql('人人生而自由，在尊嚴和權利上一律平等。');
        });
    });

    it('offset() should return last offset', function () {
        return consumer.offset('kafka-test-topic', 0).then(function (offset) {
            offset.should.be.a('number').and.be.gt(0);
        });
    });

    it('should reset offset to LATEST on OffsetOutOfRange error', function () {
        return consumer.offset('kafka-test-topic', 0).then(function (offset) {
            return consumer.subscribe('kafka-test-topic', 0, { offset: offset + 200 }, dataHandlerSpy)
            .then(function () {
                consumer.subscriptions['kafka-test-topic:0'].offset.should.be.eql(offset + 200);
            })
            .delay(200)
            .then(function () {
                consumer.subscriptions['kafka-test-topic:0'].offset.should.be.eql(offset);
            });
        });
    });

    it('should receive messages from specified offset', function () {
        return consumer.unsubscribe('kafka-test-topic', 0).then(function () {
            dataHandlerSpy.reset();
            return producer.send([{
                topic: 'kafka-test-topic',
                partition: 0,
                message: { value: 'p000' }
            }, {
                topic: 'kafka-test-topic',
                partition: 0,
                message: { value: 'p001' }
            }]);
        })
        .then(function () {
            return consumer.offset('kafka-test-topic', 0).then(function (offset) {
                return consumer.subscribe('kafka-test-topic', 0, { offset: offset - 2 }, dataHandlerSpy)
                .delay(200) // consumer sleep timeout
                .then(function () {
                    dataHandlerSpy.should.have.been.called; // eslint-disable-line
                    dataHandlerSpy.lastCall.args[0].should.be.an('array').and.have.length(2);
                    dataHandlerSpy.lastCall.args[0][0].message.value.toString('utf8').should.be.eql('p000');
                    dataHandlerSpy.lastCall.args[0][1].message.value.toString('utf8').should.be.eql('p001');
                    // save for next test
                    maxBytesTestMessagesSize = dataHandlerSpy.lastCall.args[0][0].messageSize + dataHandlerSpy.lastCall.args[0][1].messageSize;
                });
            });
        });
    });

    it('should receive messages in maxBytes batches', function () {
        return consumer.unsubscribe('kafka-test-topic', 0).then(function () {
            dataHandlerSpy.reset();
            return consumer.offset('kafka-test-topic', 0).then(function (offset) {
                // ask for maxBytes that is only 1 byte less then required for both last messages
                var maxBytes = 2 * (8 + 4) + maxBytesTestMessagesSize - 1;
                return consumer.subscribe('kafka-test-topic', 0, { offset: offset - 2, maxBytes: maxBytes }, dataHandlerSpy)
                .delay(300)
                .then(function () {
                    /* jshint expr: true */
                    dataHandlerSpy.should.have.been.calledTwice; // eslint-disable-line
                    dataHandlerSpy.getCall(0).args[0].should.be.an('array').and.have.length(1);
                    dataHandlerSpy.getCall(1).args[0].should.be.an('array').and.have.length(1);
                    dataHandlerSpy.getCall(0).args[0][0].message.value.toString('utf8').should.be.eql('p000');
                    dataHandlerSpy.getCall(1).args[0][0].message.value.toString('utf8').should.be.eql('p001');
                });
            });
        });
    });

    it('should be able to commit single offset', function () {
        return consumer.commitOffset({
            topic: 'kafka-test-topic',
            partition: 0,
            offset: 1,
            metadata: 'm1'
        })
        .then(function (result) {
            result.should.be.an('array').that.has.length(1);
            result[0].should.be.an('object');
            result[0].should.have.property('topic', 'kafka-test-topic');
            result[0].should.have.property('partition').that.is.a('number');
            result[0].should.have.property('error', null);
        });
    });

    it('should be able to commit offsets', function () {
        return consumer.commitOffset([
            {
                topic: 'kafka-test-topic',
                partition: 0,
                offset: 1,
                metadata: 'm1'
            },
            {
                topic: 'kafka-test-topic',
                partition: 1,
                offset: 2,
                metadata: 'm2'
            },
            {
                topic: 'kafka-test-topic',
                partition: 2,
                offset: 3,
                metadata: 'm3'
            }
        ]).then(function (result) {
            result.should.be.an('array').that.has.length(3);
            result[0].should.be.an('object');
            result[1].should.be.an('object');
            result[2].should.be.an('object');
            result[0].should.have.property('topic', 'kafka-test-topic');
            result[1].should.have.property('topic', 'kafka-test-topic');
            result[2].should.have.property('topic', 'kafka-test-topic');
            result[0].should.have.property('partition').that.is.a('number');
            result[1].should.have.property('partition').that.is.a('number');
            result[2].should.have.property('partition').that.is.a('number');
            result[0].should.have.property('error', null);
            result[1].should.have.property('error', null);
            result[2].should.have.property('error', null);
        });
    });

    it('should be able to fetch commited offsets', function () {
        return consumer.fetchOffset([
            {
                topic: 'kafka-test-topic',
                partition: 0
            },
            {
                topic: 'kafka-test-topic',
                partition: 1
            },
            {
                topic: 'kafka-test-topic',
                partition: 2
            }
        ]).then(function (result) {
            result.should.be.an('array').that.has.length(3);
            result[0].should.be.an('object');
            result[1].should.be.an('object');
            result[2].should.be.an('object');
            result[0].should.have.property('topic', 'kafka-test-topic');
            result[1].should.have.property('topic', 'kafka-test-topic');
            result[2].should.have.property('topic', 'kafka-test-topic');
            result[0].should.have.property('partition').that.is.a('number');
            result[1].should.have.property('partition').that.is.a('number');
            result[2].should.have.property('partition').that.is.a('number');
            result[0].should.have.property('offset').that.is.a('number');
            result[1].should.have.property('offset').that.is.a('number');
            result[2].should.have.property('offset').that.is.a('number');
            result[0].should.have.property('error', null);
            result[1].should.have.property('error', null);
            result[2].should.have.property('error', null);
            _.find(result, { topic: 'kafka-test-topic', partition: 0 }).offset.should.be.eql(1);
            _.find(result, { topic: 'kafka-test-topic', partition: 1 }).offset.should.be.eql(2);
            _.find(result, { topic: 'kafka-test-topic', partition: 2 }).offset.should.be.eql(3);
        });
    });

    it('should unsubscribe all partitions in a topic when partition is not specified', function () {
        return consumer.unsubscribe('kafka-test-topic').then(function () {
            consumer.subscriptions.should.not.have.property('kafka-test-topic:0');
            consumer.subscriptions.should.not.have.property('kafka-test-topic:1');
            consumer.subscriptions.should.not.have.property('kafka-test-topic:2');
        });
    });

    it('should subscribe all partitions in a topic when partition is not specified', function () {
        return consumer.unsubscribe('kafka-test-topic').then(function () {
            return consumer.subscribe('kafka-test-topic', dataHandlerSpy).then(function () {
                consumer.subscriptions.should.have.property('kafka-test-topic:0');
                consumer.subscriptions.should.have.property('kafka-test-topic:1');
                consumer.subscriptions.should.have.property('kafka-test-topic:2');
            });
        });
    });

    it('should subscribe partitions specified as array', function () {
        return consumer.unsubscribe('kafka-test-topic').then(function () {
            return consumer.subscribe('kafka-test-topic', [0, 1], dataHandlerSpy).then(function () {
                consumer.subscriptions.should.have.property('kafka-test-topic:0');
                consumer.subscriptions.should.have.property('kafka-test-topic:1');
                consumer.subscriptions.should.not.have.property('kafka-test-topic:2');
            });
        });
    });

    it('should subscribe partitions specified as array when options specified', function () {
        return consumer.unsubscribe('kafka-test-topic').then(function () {
            return consumer.subscribe('kafka-test-topic', [0, 1], {}, dataHandlerSpy)
            .then(function () {
                consumer.subscriptions.should.have.property('kafka-test-topic:0');
                consumer.subscriptions.should.have.property('kafka-test-topic:1');
                consumer.subscriptions.should.not.have.property('kafka-test-topic:2');
            });
        });
    });

    it('should subscribe all topic partitions when partition is not specified but options specified', function () {
        return consumer.unsubscribe('kafka-test-topic').then(function () {
            return consumer.subscribe('kafka-test-topic', {}, dataHandlerSpy)
            .then(function () {
                consumer.subscriptions.should.have.property('kafka-test-topic:0');
                consumer.subscriptions.should.have.property('kafka-test-topic:1');
                consumer.subscriptions.should.have.property('kafka-test-topic:2');
            });
        });
    });

    it('should throw when missing dataHandler function', function () {
        return consumer.subscribe('kafka-test-topic', [0, 1], {}).should.be.rejected;
    });

    it('should ignore sync errors in data handler', function () {
        var spy = sinon.spy(function () {
            throw new Error();
        });
        return consumer.subscribe('kafka-test-topic', 0, spy).then(function () {
            return producer.send({
                topic: 'kafka-test-topic',
                partition: 0,
                message: { value: 'p00' }
            });
        })
        .delay(200)
        .then(function () {
            spy.should.have.been.called; // eslint-disable-line
        });
    });

    it('should ignore async errors in data handler', function () {
        var spy = sinon.spy(function () {
            return Promise.reject(new Error());
        });
        return consumer.subscribe('kafka-test-topic', 0, spy).then(function () {
            return producer.send({
                topic: 'kafka-test-topic',
                partition: 0,
                message: { value: 'p00' }
            });
        })
        .delay(200)
        .then(function () {
            spy.should.have.been.called; // eslint-disable-line
        });
    });
});<|MERGE_RESOLUTION|>--- conflicted
+++ resolved
@@ -49,11 +49,7 @@
                 message: { value: 'p00' }
             });
         })
-<<<<<<< HEAD
-        .delay(200)
-=======
         .delay(500)
->>>>>>> ddb30453
         .then(function () {
             /* jshint expr: true */
             dataHandlerSpy.should.have.been.called; // eslint-disable-line
@@ -81,11 +77,7 @@
                 value: 'p00'
             }
         })
-<<<<<<< HEAD
-        .delay(200)
-=======
         .delay(500)
->>>>>>> ddb30453
         .then(function () {
             /* jshint expr: true */
             dataHandlerSpy.should.have.been.called; // eslint-disable-line
@@ -112,11 +104,7 @@
             partition: 0,
             message: { value: '人人生而自由，在尊嚴和權利上一律平等。' }
         })
-<<<<<<< HEAD
-        .delay(200)
-=======
         .delay(500)
->>>>>>> ddb30453
         .then(function () {
             /* jshint expr: true */
             dataHandlerSpy.should.have.been.called; // eslint-disable-line
